--- conflicted
+++ resolved
@@ -15,13 +15,10 @@
             return get_generic_json_parser(file_name, config, logger)
         else:
             return get_easyeda_parser(file_name, config, logger)
-<<<<<<< HEAD
+    elif ext in ['.fbrd', '.brd']:
+        return get_fusion_eagle_parser(file_name, config, logger)
     elif ext == '.xml':
         return get_ipc2581_parser(file_name, config, logger)
-=======
-    elif ext in ['.fbrd', '.brd']:
-        return get_fusion_eagle_parser(file_name, config, logger)
->>>>>>> b0da3ecf
     else:
         return None
 
@@ -41,12 +38,11 @@
     return GenericJsonParser(file_name, config, logger)
 
 
-<<<<<<< HEAD
-def get_ipc2581_parser(file_name, config, logger):
-    from .ipc2581 import IPC2581Parser
-    return IPC2581Parser(file_name, config, logger)
-=======
 def get_fusion_eagle_parser(file_name, config, logger):
     from .fusion_eagle import FusionEagleParser
     return FusionEagleParser(file_name, config, logger)
->>>>>>> b0da3ecf
+
+
+def get_ipc2581_parser(file_name, config, logger):
+    from .ipc2581 import IPC2581Parser
+    return IPC2581Parser(file_name, config, logger)